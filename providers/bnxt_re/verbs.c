--- conflicted
+++ resolved
@@ -1209,12 +1209,8 @@
 		goto bail;
 	}
 	ah = to_bnxt_re_ah(wr->wr.ud.ah);
-<<<<<<< HEAD
-	sqe->qkey = htole32(wr->wr.ud.remote_qkey);
-=======
 	qkey = wr->wr.ud.remote_qkey;
 	hdr->lhdr.qkey_len |= htole64(qkey << 32);
->>>>>>> d7a9dde2
 	sqe->dst_qp = htole32(wr->wr.ud.remote_qpn);
 	sqe->avid = htole32(ah->avid & 0xFFFFF);
 bail:
