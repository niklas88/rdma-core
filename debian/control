--- conflicted
+++ resolved
@@ -17,11 +17,7 @@
                python3-dev,
                valgrind [amd64 arm64 armhf i386 mips mips64el mipsel powerpc ppc64 ppc64el s390x]
 Standards-Version: 4.4.0
-<<<<<<< HEAD
 Vcs-Git: https://github.com/linux-rdma/rdma-core.git -b debian/master
-=======
-Vcs-Git: https://github.com/linux-rdma/rdma-core.git
->>>>>>> 4159490b
 Vcs-Browser: https://github.com/linux-rdma/rdma-core
 Homepage: https://github.com/linux-rdma/rdma-core
 
@@ -323,21 +319,6 @@
  .
  This package contains the shared library.
 
-Package: libibmad5-dbg
-Section: libs
-Architecture: linux-any
-Pre-Depends: ${misc:Pre-Depends}
-Depends: libibmad5 (= ${binary:Version}), ${misc:Depends}
-Description: Infiniband Management Datagram (MAD) library
- libibmad provides low layer InfiniBand functions for use by the
- Infiniband diagnostic and management programs. These include
- Management Datagrams (MAD), Subnet Administration (SA), Subnet
- Management Packets (SMP) and other basic functions.
- .
- This package contains the debug symbols associated with
- libibmad5. They will automatically be used by gdb for debugging
- libibmad-related issues.
-
 Package: libibmad-dev
 Section: libdevel
 Architecture: linux-any
@@ -365,21 +346,6 @@
  .
  This package provides libraries required by the InfiniBand
  diagnostic programs.
-
-Package: libibnetdisc5-dbg
-Section: debug
-Architecture: linux-any
-Multi-Arch: same
-Depends: libibnetdisc5 (= ${binary:Version}), ${misc:Depends}
-Description: Debug symbols for the libibnetdisc library
- InfiniBand is a switched fabric communications link used in
- high-performance computing and enterprise data centers. Its features
- include high throughput, low latency, quality of service and
- failover, and it is designed to be scalable.
- .
- This package contains the debug symbols associated with
- libibnetdisc5. They will automatically be used by gdb for debugging
- libibnetdisc-related issues.
 
 Package: libibnetdisc-dev
 Section: libdevel
