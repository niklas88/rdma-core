Source: rdma-core
Maintainer: Benjamin Drung <benjamin.drung@cloud.ionos.com>
Section: net
Priority: optional
Build-Depends: cmake (>= 2.8.11),
               cython3,
               debhelper (>= 11),
               dpkg-dev (>= 1.17),
               libnl-3-dev,
               libnl-route-3-dev,
               libsystemd-dev,
               libudev-dev,
               ninja-build,
               pandoc,
               pkg-config,
               python3-dev,
               valgrind [amd64 arm64 armhf i386 mips mips64el mipsel powerpc ppc64 ppc64el s390x]
Standards-Version: 4.3.0
<<<<<<< HEAD
Vcs-Git: https://github.com/linux-rdma/rdma-core.git -b debian/master
=======
Vcs-Git: https://github.com/linux-rdma/rdma-core.git
>>>>>>> 240594e8
Vcs-Browser: https://github.com/linux-rdma/rdma-core
Homepage: https://github.com/linux-rdma/rdma-core

Package: rdma-core
Architecture: linux-any
Depends: lsb-base (>= 3.2-14~),
         udev,
         ${misc:Depends},
         ${perl:Depends},
         ${shlibs:Depends}
Recommends: dmidecode, ethtool, iproute2
Breaks: infiniband-diags (<< 2.0.0)
Replaces: infiniband-diags (<< 2.0.0)
Description: RDMA core userspace infrastructure and documentation
 This package provides the basic boot time support for systems that use the
 Linux kernel's remote direct memory access (RDMA) subystem which includes
 InfiniBand, iWARP, and RDMA over Converged Ethernet (RoCE).
 .
 Several kernel RDMA support daemons are included:
  - The rdma-ndd daemon which watches for RDMA device changes and/or hostname
    changes and updates the Node Description of the RDMA devices based on
    those changes.
  - The iWARP Port Mapper Daemon (iwpmd) which provides a kernel support
    service in userspace for iWARP drivers to claim TCP ports through the
    standard socket interface.

Package: ibacm
Architecture: linux-any
Depends: lsb-base (>= 3.2-14~),
         rdma-core (>= 15),
         ${misc:Depends},
         ${shlibs:Depends}
Description: InfiniBand Communication Manager Assistant (ACM)
 The IB ACM implements and provides a framework for name, address, and
 route (path) resolution services over InfiniBand.
 It is intended to address connection setup scalability issues running
 MPI applications on large clusters.  The IB ACM provides information
 needed to establish a connection, but does not implement the CM protocol.
 A primary user of the ibacm service is the librdmacm library.

Package: ibverbs-providers
Architecture: linux-any
Multi-Arch: same
Depends: ${misc:Depends}, ${shlibs:Depends}
Provides: libcxgb3-1,
          libefa-1,
          libipathverbs1,
          libmlx4-1,
          libmlx5-1,
          libmthca1,
          libnes1
Replaces: libcxgb3-1 (<< 15),
          libipathverbs1 (<< 15),
          libmlx4-1 (<< 15),
          libmlx5-1 (<< 15),
          libmthca1 (<< 15),
          libnes1 (<< 15)
Breaks: libcxgb3-1 (<< 15),
        libipathverbs1 (<< 15),
        libmlx4-1 (<< 15),
        libmlx5-1 (<< 15),
        libmthca1 (<< 15),
        libnes1 (<< 15)
Description: User space provider drivers for libibverbs
 libibverbs is a library that allows userspace processes to use RDMA
 "verbs" as described in the InfiniBand Architecture Specification and
 the RDMA Protocol Verbs Specification.  iWARP ethernet NICs support
 RDMA over hardware-offloaded TCP/IP, while InfiniBand is a
 high-throughput, low-latency networking technology.  InfiniBand host
 channel adapters (HCAs) and iWARP NICs commonly support direct
 hardware access from userspace (kernel bypass), and libibverbs
 supports this when available.
 .
 A RDMA driver consists of a kernel portion and a user space portion.
 This package contains the user space verbs drivers:
 .
  - bnxt_re: Broadcom NetXtreme-E RoCE HCAs
  - cxgb3: Chelsio T3 iWARP HCAs
  - cxgb4: Chelsio T4 iWARP HCAs
  - efa: Amazon Elastic Fabric Adapter
  - hfi1verbs: Intel Omni-Path HFI
  - hns: HiSilicon Hip06 SoC
  - i40iw: Intel Ethernet Connection X722 RDMA
  - ipathverbs: QLogic InfiniPath HCAs
  - mlx4: Mellanox ConnectX-3 InfiniBand HCAs
  - mlx5: Mellanox Connect-IB/X-4+ InfiniBand HCAs
  - mthca: Mellanox InfiniBand HCAs
  - nes: Intel NetEffect NE020-based iWARP adapters
  - ocrdma: Emulex OneConnect RDMA/RoCE device
  - qedr: QLogic QL4xxx RoCE HCAs
  - rxe: A software implementation of the RoCE protocol
  - vmw_pvrdma: VMware paravirtual RDMA device

Package: ibverbs-utils
Architecture: linux-any
Depends: ${misc:Depends}, ${shlibs:Depends}
Description: Examples for the libibverbs library
 libibverbs is a library that allows userspace processes to use RDMA
 "verbs" as described in the InfiniBand Architecture Specification and
 the RDMA Protocol Verbs Specification.  iWARP ethernet NICs support
 RDMA over hardware-offloaded TCP/IP, while InfiniBand is a
 high-throughput, low-latency networking technology.  InfiniBand host
 channel adapters (HCAs) and iWARP NICs commonly support direct
 hardware access from userspace (kernel bypass), and libibverbs
 supports this when available.
 .
 This package contains useful libibverbs1 example programs such as
 ibv_devinfo, which displays information about InfiniBand devices.

Package: libibverbs-dev
Section: libdevel
Architecture: linux-any
Multi-Arch: same
Depends: ibverbs-providers (= ${binary:Version}),
         libibverbs1 (= ${binary:Version}),
         libnl-3-dev,
         libnl-route-3-dev,
         ${misc:Depends}
Description: Development files for the libibverbs library
 libibverbs is a library that allows userspace processes to use RDMA
 "verbs" as described in the InfiniBand Architecture Specification and
 the RDMA Protocol Verbs Specification.  iWARP ethernet NICs support
 RDMA over hardware-offloaded TCP/IP, while InfiniBand is a
 high-throughput, low-latency networking technology.  InfiniBand host
 channel adapters (HCAs) and iWARP NICs commonly support direct
 hardware access from userspace (kernel bypass), and libibverbs
 supports this when available.
 .
 This package is needed to compile programs against libibverbs1.
 It contains the header files and static libraries (optionally)
 needed for compiling.

Package: libibverbs1
Architecture: linux-any
Multi-Arch: same
Section: libs
Pre-Depends: ${misc:Pre-Depends}
Depends: adduser, ${misc:Depends}, ${shlibs:Depends}
Recommends: ibverbs-providers
Breaks: ibverbs-providers (<< 22~)
Description: Library for direct userspace use of RDMA (InfiniBand/iWARP)
 libibverbs is a library that allows userspace processes to use RDMA
 "verbs" as described in the InfiniBand Architecture Specification and
 the RDMA Protocol Verbs Specification.  iWARP ethernet NICs support
 RDMA over hardware-offloaded TCP/IP, while InfiniBand is a
 high-throughput, low-latency networking technology.  InfiniBand host
 channel adapters (HCAs) and iWARP NICs commonly support direct
 hardware access from userspace (kernel bypass), and libibverbs
 supports this when available.
 .
 For this library to be useful, a device-specific plug-in module
 should also be installed.
 .
 This package contains the shared library.

Package: libibumad-dev
Section: libdevel
Architecture: linux-any
Multi-Arch: same
Depends: libibumad3 (= ${binary:Version}), ${misc:Depends}
Description: Development files for libibumad
 libibumad provides userspace Infiniband Management Datagram (uMAD)
 functions which sit on top of the uMAD modules in the kernel.
 These are used by InfiniBand diagnostic and management tools.
 .
 This package is needed to compile programs against libibumad.
 It contains the header files and static libraries (optionally)
 needed for compiling.

Package: libibumad3
Architecture: linux-any
Multi-Arch: same
Section: libs
Pre-Depends: ${misc:Pre-Depends}
Depends: ${misc:Depends}, ${shlibs:Depends}
Description: InfiniBand Userspace Management Datagram (uMAD) library
 libibumad provides userspace Infiniband Management Datagram (uMAD)
 functions which sit on top of the uMAD modules in the kernel.
 These are used by InfiniBand diagnostic and management tools.
 .
 This package contains the shared library.

Package: librdmacm-dev
Section: libdevel
Architecture: linux-any
Multi-Arch: same
Depends: libibverbs-dev, librdmacm1 (= ${binary:Version}), ${misc:Depends}
Description: Development files for the librdmacm library
 librdmacm is a library that allows applications to set up reliable
 connected and unreliable datagram transfers when using RDMA adapters.
 It provides a transport-neutral interface in the sense that the same
 code can be used for both InfiniBand and iWARP adapters.  The
 interface is based on sockets, but adapted for queue pair (QP) based
 semantics: communication must use a specific RDMA device, and data
 transfers are message-based.
 .
 librdmacm only provides communication management (connection setup
 and tear-down) and works in conjunction with the verbs interface
 provided by libibverbs, which provides the interface used to actually
 transfer data.
 .
 This package is needed to compile programs against librdmacm1.
 It contains the header files and static libraries (optionally)
 needed for compiling.

Package: librdmacm1
Architecture: linux-any
Multi-Arch: same
Section: libs
Pre-Depends: ${misc:Pre-Depends}
Depends: ${misc:Depends}, ${shlibs:Depends}
Description: Library for managing RDMA connections
 librdmacm is a library that allows applications to set up reliable
 connected and unreliable datagram transfers when using RDMA adapters.
 It provides a transport-neutral interface in the sense that the same
 code can be used for both InfiniBand and iWARP adapters.  The
 interface is based on sockets, but adapted for queue pair (QP) based
 semantics: communication must use a specific RDMA device, and data
 transfers are message-based.
 .
 librdmacm only provides communication management (connection setup
 and tear-down) and works in conjunction with the verbs interface
 provided by libibverbs, which provides the interface used to actually
 transfer data.
 .
 This package contains the shared library.

Package: rdmacm-utils
Architecture: linux-any
Depends: ${misc:Depends}, ${shlibs:Depends}
Description: Examples for the librdmacm library
 librdmacm is a library that allows applications to set up reliable
 connected and unreliable datagram transfers when using RDMA adapters.
 It provides a transport-neutral interface in the sense that the same
 code can be used for both InfiniBand and iWARP adapters.  The
 interface is based on sockets, but adapted for queue pair (QP) based
 semantics: communication must use a specific RDMA device, and data
 transfers are message-based.
 .
 librdmacm only provides communication management (connection setup
 and tear-down) and works in conjunction with the verbs interface
 provided by libibverbs, which provides the interface used to actually
 transfer data.
 .
 This package contains useful librdmacm1 example programs such as
 rping and udaddy.

Package: srptools
Architecture: linux-any
Depends: lsb-base (>= 3.2-14~),
         rdma-core (>= 15),
         udev,
         ${misc:Depends},
         ${shlibs:Depends}
Description: Tools for Infiniband attached storage (SRP)
 In conjunction with the kernel ib_srp driver, srptools allows you to
 discover and use Infiniband attached storage devices which use the
 SCSI RDMA Protocol (SRP).

Package: python3-pyverbs
Section: python
Architecture: linux-any
Depends: rdma-core (>= 21),
         ${misc:Depends},
         ${python3:Depends},
         ${shlibs:Depends}
Provides: ${python3:Provides}
Description: Pyverbs is a Python bindings for rdma-core
 It allows an easy development in Python language of RDMA applications.<|MERGE_RESOLUTION|>--- conflicted
+++ resolved
@@ -16,11 +16,7 @@
                python3-dev,
                valgrind [amd64 arm64 armhf i386 mips mips64el mipsel powerpc ppc64 ppc64el s390x]
 Standards-Version: 4.3.0
-<<<<<<< HEAD
 Vcs-Git: https://github.com/linux-rdma/rdma-core.git -b debian/master
-=======
-Vcs-Git: https://github.com/linux-rdma/rdma-core.git
->>>>>>> 240594e8
 Vcs-Browser: https://github.com/linux-rdma/rdma-core
 Homepage: https://github.com/linux-rdma/rdma-core
 
