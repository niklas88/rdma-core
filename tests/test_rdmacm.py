# SPDX-License-Identifier: (GPL-2.0 OR Linux-OpenIB)
# Copyright (c) 2019 Mellanox Technologies, Inc. All rights reserved. See COPYING file

import unittest
import os

from tests.rdmacm_utils import  CMSyncConnection, CMAsyncConnection
from tests.base import RDMATestCase, RDMACMBaseTest
from tests.utils import requires_mcast_support
import pyverbs.cm_enums as ce
import pyverbs.device as d
import pyverbs.enums as e


<<<<<<< HEAD
NUM_OF_PROCESSES = 2
MC_IP_PREFIX = '230'


class CMTestCase(RDMATestCase):
    def setUp(self):
        super().setUp()
        if not self.ip_addr:
            raise unittest.SkipTest('Device {} doesn\'t have net interface'
                                    .format(self.dev_name))

    def two_nodes_rdmacm_traffic(self, connection_resources, test_flow,
                                 **resource_kwargs):
        """
        Init and manage the rdmacm test processes. If needed, terminate those
        processes and raise an exception.
        :param connection_resources: The CMConnection resources to use.
        :param test_flow: The target RDMACM flow method to run.
        :param resource_kwargs: Dict of args that specify the CMResources
                                specific attributes. Each test case can pass
                                here as key words the specific CMResources
                                attributes that are requested.
        :return: None
        """
        if resource_kwargs.get('port_space', None) == ce.RDMA_PS_UDP and \
            self.is_eth_and_has_roce_hw_bug():
            raise unittest.SkipTest('Device {} doesn\'t support UDP with RoCEv2'
                                    .format(self.dev_name))
        ctx = mp.get_context('fork')
        self.syncer = ctx.Barrier(NUM_OF_PROCESSES, timeout=15)
        self.notifier = ctx.Queue()
        passive = ctx.Process(target=test_flow,
                              kwargs={'connection_resources': connection_resources,
                                      'passive':True, **resource_kwargs})
        active = ctx.Process(target=test_flow,
                              kwargs={'connection_resources': connection_resources,
                                      'passive':False, **resource_kwargs})
        passive.start()
        active.start()
        proc_raised_ex = False
        for i in range(15):
            if proc_raised_ex:
                break
            for proc in [passive, active]:
                proc.join(1)
                if not proc.is_alive() and not self.notifier.empty():
                    proc_raised_ex = True
                    break

        # If the processes is still alive kill them and fail the test.
        proc_killed = False
        for proc in [passive, active]:
            if proc.is_alive():
                proc.terminate()
                proc_killed = True
        # Check if the test processes raise exceptions.
        proc_res = {}
        while not self.notifier.empty():
            res, side = self.notifier.get()
            proc_res[side] = res
        for ex in proc_res.values():
            if isinstance(ex, unittest.case.SkipTest):
                raise(ex)
        if proc_res:
            print(f'Received the following exceptions: {proc_res}')
            if isinstance(res, Exception):
                raise(res)
            raise PyverbsError(res)
        # Raise exeption if the test proceses was terminate.
        if proc_killed:
            raise Exception('RDMA CM test procces is stuck, kill the test')

    def rdmacm_traffic(self, connection_resources=None, passive=None, **kwargs):
        """
        Run RDMACM traffic between two CMIDs.
        :param connection_resources: The connection resources to use.
        :param passive: Indicate if this CMID is this the passive side.
        :return: None
        """
        try:
            player = connection_resources(ip_addr=self.ip_addr,
                                          syncer=self.syncer,
                                          notifier=self.notifier,
                                          passive=passive, **kwargs)
            player.establish_connection()
            player.rdmacm_traffic()
            player.disconnect()
        except Exception as ex:
            side = 'passive' if passive else 'active'
            self.notifier.put('Caught exception in {side} side process: pid '
                              '{pid}\n'.format(side=side, pid=os.getpid()) +
                              'Exception message: {ex}'.format(ex=str(ex)))

    def rdmacm_multicast_traffic(self, connection_resources=None, passive=None,
                                 extended=False, **kwargs):
        """
        Run RDMACM multicast traffic between two CMIDs.
        :param connection_resources: The connection resources to use.
        :param passive: Indicate if this CMID is the passive side.
        :param extended: Use exteneded multicast join request. This request
                         allows CMID to join with specific join flags.
        :param kwargs: Arguments to be passed to the connection_resources.
        :return: None
        """
        try:
            player = connection_resources(ip_addr=self.ip_addr, syncer=self.syncer,
                                          notifier=self.notifier, passive=False,
                                          **kwargs)
            mc_addr = MC_IP_PREFIX + self.ip_addr[self.ip_addr.find('.'):]
            player.join_to_multicast(src_addr=self.ip_addr, mc_addr=mc_addr,
                                     extended=extended)
            player.rdmacm_traffic(server=passive, multicast=True)
            player.leave_multicast(mc_addr=mc_addr)
        except Exception as ex:
            side = 'passive' if passive else 'active'
            self.notifier.put('Caught exception in {side} side process: pid {pid}\n'
                        .format(side=side, pid=os.getpid()) +
                        'Exception message: {ex}'.format(ex=str(ex)))

    def rdmacm_remote_traffic(self, connection_resources=None, passive=None,
                              remote_op='write', **kwargs):
        """
        Run RDMACM remote traffic between two CMIDs.
        :param connection_resources: The connection resources to use.
        :param passive: Indicate if this CMID is the passive side.
        :param remote_op: The remote operation in the traffic.
        :param kwargs: Arguments to be passed to the connection_resources.
        :return: None
        """
        try:
            player = connection_resources(ip_addr=self.ip_addr,
                                          syncer=self.syncer,
                                          notifier=self.notifier,
                                          passive=passive,
                                          remote_op=remote_op, **kwargs)
            player.establish_connection()
            player.remote_traffic(passive=passive, remote_op=remote_op)
            player.disconnect()
        except Exception as ex:
            while not self.notifier.empty():
                self.notifier.get()
            side = 'passive' if passive else 'active'
            msg = f'Caught exception in {side} side process: pid {os.getpid()}\n' \
                  f'Exception message: {str(ex)}'
            self.notifier.put(msg)
=======
class CMTestCase(RDMACMBaseTest):
    """
    RDMACM Test class. Include all the native RDMACM functionalities.
    """
    def get_port_space(self):
        ctx = d.Context(name=self.dev_name)
        dev_attrs = ctx.query_port(self.ib_port)
        port_space = ce.RDMA_PS_IPOIB \
            if dev_attrs.link_layer == e.IBV_LINK_LAYER_INFINIBAND \
                else ce.RDMA_PS_UDP
        return port_space
>>>>>>> d7a9dde2


    def test_rdmacm_sync_traffic(self):
        self.two_nodes_rdmacm_traffic(CMSyncConnection, self.rdmacm_traffic)

    def test_rdmacm_async_traffic(self):
        self.two_nodes_rdmacm_traffic(CMAsyncConnection, self.rdmacm_traffic)

    @requires_mcast_support()
    def test_rdmacm_async_multicast_traffic(self):
        self.two_nodes_rdmacm_traffic(CMAsyncConnection,
                                      self.rdmacm_multicast_traffic,
                                      port_space=self.get_port_space())

    @requires_mcast_support()
    def test_rdmacm_async_ex_multicast_traffic(self):
        self.two_nodes_rdmacm_traffic(CMAsyncConnection,
                                      self.rdmacm_multicast_traffic,
                                      port_space=self.get_port_space(), extended=True)

    def test_rdmacm_async_traffic_external_qp(self):
        self.two_nodes_rdmacm_traffic(CMAsyncConnection, self.rdmacm_traffic,
                                      with_ext_qp=True)

    def test_rdmacm_async_udp_traffic(self):
        self.two_nodes_rdmacm_traffic(CMAsyncConnection, self.rdmacm_traffic,
                                      port_space=self.get_port_space())

    def test_rdmacm_async_read(self):
        self.two_nodes_rdmacm_traffic(CMAsyncConnection,
                                      self.rdmacm_remote_traffic,
                                      remote_op='read')

    def test_rdmacm_async_write(self):
        self.two_nodes_rdmacm_traffic(CMAsyncConnection,
                                      self.rdmacm_remote_traffic,
                                      remote_op='write')<|MERGE_RESOLUTION|>--- conflicted
+++ resolved
@@ -12,153 +12,6 @@
 import pyverbs.enums as e
 
 
-<<<<<<< HEAD
-NUM_OF_PROCESSES = 2
-MC_IP_PREFIX = '230'
-
-
-class CMTestCase(RDMATestCase):
-    def setUp(self):
-        super().setUp()
-        if not self.ip_addr:
-            raise unittest.SkipTest('Device {} doesn\'t have net interface'
-                                    .format(self.dev_name))
-
-    def two_nodes_rdmacm_traffic(self, connection_resources, test_flow,
-                                 **resource_kwargs):
-        """
-        Init and manage the rdmacm test processes. If needed, terminate those
-        processes and raise an exception.
-        :param connection_resources: The CMConnection resources to use.
-        :param test_flow: The target RDMACM flow method to run.
-        :param resource_kwargs: Dict of args that specify the CMResources
-                                specific attributes. Each test case can pass
-                                here as key words the specific CMResources
-                                attributes that are requested.
-        :return: None
-        """
-        if resource_kwargs.get('port_space', None) == ce.RDMA_PS_UDP and \
-            self.is_eth_and_has_roce_hw_bug():
-            raise unittest.SkipTest('Device {} doesn\'t support UDP with RoCEv2'
-                                    .format(self.dev_name))
-        ctx = mp.get_context('fork')
-        self.syncer = ctx.Barrier(NUM_OF_PROCESSES, timeout=15)
-        self.notifier = ctx.Queue()
-        passive = ctx.Process(target=test_flow,
-                              kwargs={'connection_resources': connection_resources,
-                                      'passive':True, **resource_kwargs})
-        active = ctx.Process(target=test_flow,
-                              kwargs={'connection_resources': connection_resources,
-                                      'passive':False, **resource_kwargs})
-        passive.start()
-        active.start()
-        proc_raised_ex = False
-        for i in range(15):
-            if proc_raised_ex:
-                break
-            for proc in [passive, active]:
-                proc.join(1)
-                if not proc.is_alive() and not self.notifier.empty():
-                    proc_raised_ex = True
-                    break
-
-        # If the processes is still alive kill them and fail the test.
-        proc_killed = False
-        for proc in [passive, active]:
-            if proc.is_alive():
-                proc.terminate()
-                proc_killed = True
-        # Check if the test processes raise exceptions.
-        proc_res = {}
-        while not self.notifier.empty():
-            res, side = self.notifier.get()
-            proc_res[side] = res
-        for ex in proc_res.values():
-            if isinstance(ex, unittest.case.SkipTest):
-                raise(ex)
-        if proc_res:
-            print(f'Received the following exceptions: {proc_res}')
-            if isinstance(res, Exception):
-                raise(res)
-            raise PyverbsError(res)
-        # Raise exeption if the test proceses was terminate.
-        if proc_killed:
-            raise Exception('RDMA CM test procces is stuck, kill the test')
-
-    def rdmacm_traffic(self, connection_resources=None, passive=None, **kwargs):
-        """
-        Run RDMACM traffic between two CMIDs.
-        :param connection_resources: The connection resources to use.
-        :param passive: Indicate if this CMID is this the passive side.
-        :return: None
-        """
-        try:
-            player = connection_resources(ip_addr=self.ip_addr,
-                                          syncer=self.syncer,
-                                          notifier=self.notifier,
-                                          passive=passive, **kwargs)
-            player.establish_connection()
-            player.rdmacm_traffic()
-            player.disconnect()
-        except Exception as ex:
-            side = 'passive' if passive else 'active'
-            self.notifier.put('Caught exception in {side} side process: pid '
-                              '{pid}\n'.format(side=side, pid=os.getpid()) +
-                              'Exception message: {ex}'.format(ex=str(ex)))
-
-    def rdmacm_multicast_traffic(self, connection_resources=None, passive=None,
-                                 extended=False, **kwargs):
-        """
-        Run RDMACM multicast traffic between two CMIDs.
-        :param connection_resources: The connection resources to use.
-        :param passive: Indicate if this CMID is the passive side.
-        :param extended: Use exteneded multicast join request. This request
-                         allows CMID to join with specific join flags.
-        :param kwargs: Arguments to be passed to the connection_resources.
-        :return: None
-        """
-        try:
-            player = connection_resources(ip_addr=self.ip_addr, syncer=self.syncer,
-                                          notifier=self.notifier, passive=False,
-                                          **kwargs)
-            mc_addr = MC_IP_PREFIX + self.ip_addr[self.ip_addr.find('.'):]
-            player.join_to_multicast(src_addr=self.ip_addr, mc_addr=mc_addr,
-                                     extended=extended)
-            player.rdmacm_traffic(server=passive, multicast=True)
-            player.leave_multicast(mc_addr=mc_addr)
-        except Exception as ex:
-            side = 'passive' if passive else 'active'
-            self.notifier.put('Caught exception in {side} side process: pid {pid}\n'
-                        .format(side=side, pid=os.getpid()) +
-                        'Exception message: {ex}'.format(ex=str(ex)))
-
-    def rdmacm_remote_traffic(self, connection_resources=None, passive=None,
-                              remote_op='write', **kwargs):
-        """
-        Run RDMACM remote traffic between two CMIDs.
-        :param connection_resources: The connection resources to use.
-        :param passive: Indicate if this CMID is the passive side.
-        :param remote_op: The remote operation in the traffic.
-        :param kwargs: Arguments to be passed to the connection_resources.
-        :return: None
-        """
-        try:
-            player = connection_resources(ip_addr=self.ip_addr,
-                                          syncer=self.syncer,
-                                          notifier=self.notifier,
-                                          passive=passive,
-                                          remote_op=remote_op, **kwargs)
-            player.establish_connection()
-            player.remote_traffic(passive=passive, remote_op=remote_op)
-            player.disconnect()
-        except Exception as ex:
-            while not self.notifier.empty():
-                self.notifier.get()
-            side = 'passive' if passive else 'active'
-            msg = f'Caught exception in {side} side process: pid {os.getpid()}\n' \
-                  f'Exception message: {str(ex)}'
-            self.notifier.put(msg)
-=======
 class CMTestCase(RDMACMBaseTest):
     """
     RDMACM Test class. Include all the native RDMACM functionalities.
@@ -170,7 +23,6 @@
             if dev_attrs.link_layer == e.IBV_LINK_LAYER_INFINIBAND \
                 else ce.RDMA_PS_UDP
         return port_space
->>>>>>> d7a9dde2
 
 
     def test_rdmacm_sync_traffic(self):
