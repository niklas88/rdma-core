# SPDX-License-Identifier: (GPL-2.0 OR Linux-OpenIB)
# Copyright (c) 2020 NVIDIA Corporation . All rights reserved. See COPYING file

import unittest
import errno

from tests.mlx5_base import Mlx5DcResources, Mlx5RDMATestCase
from pyverbs.pyverbs_error import PyverbsRDMAError
<<<<<<< HEAD
=======
from pyverbs.providers.mlx5.mlx5dv import Mlx5QP
from tests.mlx5_base import Mlx5DcResources
from tests.base import RDMATestCase
>>>>>>> 53d52f54
import pyverbs.enums as e
import tests.utils as u


class OdpDc(Mlx5DcResources):
    def create_mr(self):
        try:
            self.mr = u.create_custom_mr(self, e.IBV_ACCESS_ON_DEMAND)
        except PyverbsRDMAError as ex:
            if ex.error_code == errno.EOPNOTSUPP:
                raise unittest.SkipTest('Reg ODP MR is not supported')
            raise ex


class DCTest(Mlx5RDMATestCase):
    def setUp(self):
        super().setUp()
        self.iters = 10
        self.server = None
        self.client = None
        self.traffic_args = None

    def sync_remote_attr(self):
        """
        Exchange the remote attributes between the server and the client.
        """
        self.server.rkey = self.client.mr.rkey
        self.server.raddr = self.client.mr.buf
        self.client.rkey = self.server.mr.rkey
        self.client.raddr = self.server.mr.buf
        self.client.remote_dct_num = self.server.dct_qp.qp_num
        self.server.remote_dct_num = self.client.dct_qp.qp_num

    def create_players(self, resource, **resource_arg):
        """
        Init DC tests resources.
        :param resource: The RDMA resources to use.
        :param resource_arg: Dict of args that specify the resource specific
        attributes.
        :return: None
        """
        self.client = resource(**self.dev_info, **resource_arg)
        self.server = resource(**self.dev_info, **resource_arg)
        self.client.pre_run(self.server.psns, self.server.qps_num)
        self.server.pre_run(self.client.psns, self.client.qps_num)
        self.sync_remote_attr()
        self.traffic_args = {'client': self.client, 'server': self.server,
                             'iters': self.iters, 'gid_idx': self.gid_index,
                             'port': self.ib_port}

    def test_dc_rdma_write(self):
        self.create_players(Mlx5DcResources, qp_count=2,
                            send_ops_flags=e.IBV_QP_EX_WITH_RDMA_WRITE)
        u.rdma_traffic(**self.traffic_args, new_send=True,
                       send_op=e.IBV_QP_EX_WITH_RDMA_WRITE)

    def test_dc_send(self):
        self.create_players(Mlx5DcResources, qp_count=2,
                            send_ops_flags=e.IBV_QP_EX_WITH_SEND)
        u.traffic(**self.traffic_args, new_send=True,
                  send_op=e.IBV_QP_EX_WITH_SEND)

    def test_dc_ah_to_qp_mapping(self):
        self.create_players(Mlx5DcResources, qp_count=2,
                            send_ops_flags=e.IBV_QP_EX_WITH_SEND)
        client_ah = u.get_global_ah(self.client, self.gid_index, self.ib_port)
        try:
            Mlx5QP.map_ah_to_qp(client_ah, self.server.qps[0].qp_num)
        except PyverbsRDMAError as ex:
            if ex.error_code == errno.EOPNOTSUPP:
                raise unittest.SkipTest('Mapping AH to QP is not supported')
            raise ex
        u.traffic(**self.traffic_args, new_send=True,
                  send_op=e.IBV_QP_EX_WITH_SEND)

    def check_odp_dc_support(self):
        """
        Check if the device supports ODP with DC.
        :raises SkipTest: In case ODP is not supported with DC
        """
        dc_odp_caps = self.server.ctx.query_mlx5_device().dc_odp_caps
        required_odp_caps = e.IBV_ODP_SUPPORT_SEND | e.IBV_ODP_SUPPORT_SRQ_RECV
        if required_odp_caps & dc_odp_caps != required_odp_caps:
            raise unittest.SkipTest('ODP is not supported using DC')

    def test_odp_dc_traffic(self):
        send_ops_flag = e.IBV_QP_EX_WITH_SEND
        self.create_players(OdpDc, qp_count=2, send_ops_flags=send_ops_flag)
        self.check_odp_dc_support()
        u.traffic(**self.traffic_args, new_send=True,
                  send_op=e.IBV_QP_EX_WITH_SEND)<|MERGE_RESOLUTION|>--- conflicted
+++ resolved
@@ -6,12 +6,7 @@
 
 from tests.mlx5_base import Mlx5DcResources, Mlx5RDMATestCase
 from pyverbs.pyverbs_error import PyverbsRDMAError
-<<<<<<< HEAD
-=======
 from pyverbs.providers.mlx5.mlx5dv import Mlx5QP
-from tests.mlx5_base import Mlx5DcResources
-from tests.base import RDMATestCase
->>>>>>> 53d52f54
 import pyverbs.enums as e
 import tests.utils as u
 
